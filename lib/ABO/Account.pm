--- conflicted
+++ resolved
@@ -20,12 +20,7 @@
 {
 	my $self = shift;
 	local $_ = shift;
-<<<<<<< HEAD
-	if (/^\s*(\w+)(\s+(\S.*))?$/o)
-	{
-=======
 	if (/^\s*(\w+)(\s+(\S.*))?$/o) {
->>>>>>> 5646a954
 		$self->{'name'} = $1;
 		$self->{'details'} = $3;
 	}
